--- conflicted
+++ resolved
@@ -71,8 +71,6 @@
     <Compile Include="Resources\Resource.cs" />
     <Compile Include="Resources\ResourceSet.cs" />
     <Compile Include="Resources\SidResource.cs" />
-<<<<<<< HEAD
-=======
     <Compile Include="JWT\AccessToken.cs" />
     <Compile Include="JWT\ConversationsGrant.cs" />
     <Compile Include="JWT\HttpUtility.cs" />
@@ -82,7 +80,6 @@
     <Compile Include="JWT\ScopeURI.cs" />
     <Compile Include="JWT\TaskRouterCapability.cs" />
     <Compile Include="JWT\TwilioCapability.cs" />
->>>>>>> 33fc05c9
     <Compile Include="TwiML\VoiceResponse.cs" />
     <Compile Include="TwiML\MessagingResponse.cs" />
     <Compile Include="TwiML\Message.cs" />
@@ -254,7 +251,6 @@
     <Compile Include="Fetchers\Taskrouter\V1\Workspace\TaskQueue\TaskQueueStatisticsFetcher.cs" />
     <Compile Include="Fetchers\Taskrouter\V1\Workspace\Task\ReservationFetcher.cs" />
     <Compile Include="Fetchers\Taskrouter\V1\Workspace\WorkerFetcher.cs" />
-    <Compile Include="Fetchers\Taskrouter\V1\Workspace\Worker\ReservationFetcher.cs" />
     <Compile Include="Fetchers\Taskrouter\V1\Workspace\Worker\WorkerStatisticsFetcher.cs" />
     <Compile Include="Fetchers\Taskrouter\V1\Workspace\Worker\WorkersStatisticsFetcher.cs" />
     <Compile Include="Fetchers\Taskrouter\V1\Workspace\WorkflowFetcher.cs" />
@@ -340,7 +336,6 @@
     <Compile Include="Readers\Taskrouter\V1\Workspace\TaskReader.cs" />
     <Compile Include="Readers\Taskrouter\V1\Workspace\Task\ReservationReader.cs" />
     <Compile Include="Readers\Taskrouter\V1\Workspace\WorkerReader.cs" />
-    <Compile Include="Readers\Taskrouter\V1\Workspace\Worker\ReservationReader.cs" />
     <Compile Include="Readers\Taskrouter\V1\Workspace\WorkflowReader.cs" />
     <Compile Include="Readers\Trunking\V1\TrunkReader.cs" />
     <Compile Include="Readers\Trunking\V1\Trunk\CredentialListReader.cs" />
@@ -435,7 +430,6 @@
     <Compile Include="Resources\Taskrouter\V1\Workspace\TaskResource.cs" />
     <Compile Include="Resources\Taskrouter\V1\Workspace\Task\ReservationResource.cs" />
     <Compile Include="Resources\Taskrouter\V1\Workspace\WorkerResource.cs" />
-    <Compile Include="Resources\Taskrouter\V1\Workspace\Worker\ReservationResource.cs" />
     <Compile Include="Resources\Taskrouter\V1\Workspace\Worker\WorkerStatisticsResource.cs" />
     <Compile Include="Resources\Taskrouter\V1\Workspace\Worker\WorkersStatisticsResource.cs" />
     <Compile Include="Resources\Taskrouter\V1\Workspace\WorkflowResource.cs" />
@@ -484,7 +478,6 @@
     <Compile Include="Updaters\Taskrouter\V1\Workspace\TaskUpdater.cs" />
     <Compile Include="Updaters\Taskrouter\V1\Workspace\Task\ReservationUpdater.cs" />
     <Compile Include="Updaters\Taskrouter\V1\Workspace\WorkerUpdater.cs" />
-    <Compile Include="Updaters\Taskrouter\V1\Workspace\Worker\ReservationUpdater.cs" />
     <Compile Include="Updaters\Taskrouter\V1\Workspace\WorkflowUpdater.cs" />
     <Compile Include="Updaters\Trunking\V1\TrunkUpdater.cs" />
     <Compile Include="Updaters\Trunking\V1\Trunk\OriginationUrlUpdater.cs" />
@@ -514,7 +507,4 @@
   <ItemGroup>
     <Folder Include="TwiML\" />
   </ItemGroup>
-  <ItemGroup>
-    <Folder Include="TwiML\" />
-  </ItemGroup>
 </Project>