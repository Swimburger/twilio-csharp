--- conflicted
+++ resolved
@@ -1,267 +1,132 @@
-<<<<<<< HEAD
-<?xml version="1.0" encoding="utf-8"?>
-<Project ToolsVersion="4.0" DefaultTargets="Build" xmlns="http://schemas.microsoft.com/developer/msbuild/2003">
-  <Import Project="$(MSBuildExtensionsPath)\$(MSBuildToolsVersion)\Microsoft.Common.props" Condition="Exists('$(MSBuildExtensionsPath)\$(MSBuildToolsVersion)\Microsoft.Common.props')" />
-  <PropertyGroup>
-    <Configuration Condition=" '$(Configuration)' == '' ">Debug</Configuration>
-    <Platform Condition=" '$(Platform)' == '' ">AnyCPU</Platform>
-    <ProjectGuid>{3877B8E8-7CD6-47A5-999F-D1DFFE55F8F0}</ProjectGuid>
-    <OutputType>Library</OutputType>
-    <AppDesignerFolder>Properties</AppDesignerFolder>
-    <RootNamespace>Twilio.TaskRouter.Tests</RootNamespace>
-    <AssemblyName>Twilio.TaskRouter.Tests</AssemblyName>
-    <TargetFrameworkVersion>v4.0</TargetFrameworkVersion>
-    <FileAlignment>512</FileAlignment>
-    <SolutionDir Condition="$(SolutionDir) == '' Or $(SolutionDir) == '*Undefined*'">..\</SolutionDir>
-    <RestorePackages>true</RestorePackages>
-    <TargetFrameworkProfile />
-  </PropertyGroup>
-  <PropertyGroup Condition=" '$(Configuration)|$(Platform)' == 'Debug|AnyCPU' ">
-    <DebugSymbols>true</DebugSymbols>
-    <DebugType>full</DebugType>
-    <Optimize>false</Optimize>
-    <OutputPath>bin\Debug\</OutputPath>
-    <DefineConstants>DEBUG;TRACE</DefineConstants>
-    <ErrorReport>prompt</ErrorReport>
-    <WarningLevel>4</WarningLevel>
-  </PropertyGroup>
-  <PropertyGroup Condition=" '$(Configuration)|$(Platform)' == 'Release|AnyCPU' ">
-    <DebugType>pdbonly</DebugType>
-    <Optimize>true</Optimize>
-    <OutputPath>bin\Release\</OutputPath>
-    <DefineConstants>TRACE</DefineConstants>
-    <ErrorReport>prompt</ErrorReport>
-    <WarningLevel>4</WarningLevel>
-  </PropertyGroup>
-  <ItemGroup>
-    <Reference Include="Moq">
-      <HintPath>..\packages\Moq.4.2.1409.1722\lib\net40\Moq.dll</HintPath>
-    </Reference>
-    <Reference Include="RestSharp">
-      <HintPath>..\packages\RestSharp.105.0.1\lib\net4\RestSharp.dll</HintPath>
-    </Reference>
-    <Reference Include="System" />
-    <Reference Include="System.Core" />
-    <Reference Include="System.Xml.Linq" />
-    <Reference Include="System.Data.DataSetExtensions" />
-    <Reference Include="System.Data" />
-    <Reference Include="System.Xml" />
-    <Reference Include="JWT">
-      <HintPath>..\packages\JWT.1.3.2\lib\3.5\JWT.dll</HintPath>
-    </Reference>
-    <Reference Include="nunit.framework, Version=2.6.4.14350, Culture=neutral, PublicKeyToken=96d09a1eb7f44a77">
-      <HintPath>..\packages\NUnit.2.6.4\lib\nunit.framework.dll</HintPath>
-    </Reference>
-  </ItemGroup>
-  <ItemGroup>
-    <Compile Include="ActivityTests.cs" />
-    <Compile Include="Model\TaskQueueStatisticsTests.cs" />
-    <Compile Include="Model\WorkerStatisticsTests.cs" />
-    <Compile Include="Model\WorkflowStatisticsTests.cs" />
-    <Compile Include="Model\WorkspaceStatisticsTests.cs" />
-    <Compile Include="Properties\AssemblyInfo.cs" />
-    <Compile Include="ReservationTests.cs" />
-    <Compile Include="TaskQueueStatisticsTests.cs" />
-    <Compile Include="TaskQueueTests.cs" />
-    <Compile Include="TaskTests.cs" />
-    <Compile Include="WorkerStatisticsTests.cs" />
-    <Compile Include="WorkerTests.cs" />
-    <Compile Include="WorkflowStatisticsTests.cs" />
-    <Compile Include="WorkflowTests.cs" />
-    <Compile Include="WorkspaceStatisticsTests.cs" />
-    <Compile Include="WorkspaceTests.cs" />
-    <Compile Include="EventTests.cs" />
-    <Compile Include="CapabilityWorkerTests.cs" />
-    <Compile Include="CapabilityWorkspaceTests.cs" />
-    <Compile Include="CapabilityTaskQueueTests.cs" />
-    <Compile Include="CapabilityTests.cs" />
-  </ItemGroup>
-  <ItemGroup>
-    <Content Include="Resources\task_queue_statistics.json">
-      <CopyToOutputDirectory>PreserveNewest</CopyToOutputDirectory>
-    </Content>
-    <Content Include="Resources\task_queues_statistics.json">
-      <CopyToOutputDirectory>PreserveNewest</CopyToOutputDirectory>
-    </Content>
-    <Content Include="Resources\worker_statistics.json">
-      <CopyToOutputDirectory>PreserveNewest</CopyToOutputDirectory>
-    </Content>
-    <Content Include="Resources\workers_statistics.json">
-      <CopyToOutputDirectory>PreserveNewest</CopyToOutputDirectory>
-    </Content>
-    <Content Include="Resources\workflow_statistics.json">
-      <CopyToOutputDirectory>PreserveNewest</CopyToOutputDirectory>
-    </Content>
-    <Content Include="Resources\workspace_statistics.json">
-      <CopyToOutputDirectory>Always</CopyToOutputDirectory>
-    </Content>
-  </ItemGroup>
-  <ItemGroup>
-    <ProjectReference Include="..\Twilio.Api.Tests.Integration\Twilio.Api.Tests.Integration.csproj">
-      <Project>{2E1A3B46-C072-48E0-92BF-F2901036979F}</Project>
-      <Name>Twilio.Api.Tests.Integration</Name>
-    </ProjectReference>
-    <ProjectReference Include="..\Twilio.Api\Twilio.Api.csproj">
-      <Project>{894FF9E8-4DBF-4472-8AE2-1A6A988E105B}</Project>
-      <Name>Twilio.Api</Name>
-    </ProjectReference>
-    <ProjectReference Include="..\Twilio.TaskRouter\Twilio.TaskRouter.csproj">
-      <Project>{7CA0FADC-D5B8-4206-887E-776982E8FF48}</Project>
-      <Name>Twilio.TaskRouter</Name>
-    </ProjectReference>
-  </ItemGroup>
-  <ItemGroup>
-    <Service Include="{82A7F48D-3B50-4B1E-B82E-3ADA8210C358}" />
-  </ItemGroup>
-  <ItemGroup>
-    <None Include="packages.config" />
-  </ItemGroup>
-  <Import Project="$(MSBuildToolsPath)\Microsoft.CSharp.targets" />
-  <Import Project="$(SolutionDir)\.nuget\NuGet.targets" Condition="Exists('$(SolutionDir)\.nuget\NuGet.targets')" />
-  <Target Name="EnsureNuGetPackageBuildImports" BeforeTargets="PrepareForBuild">
-    <PropertyGroup>
-      <ErrorText>This project references NuGet package(s) that are missing on this computer. Enable NuGet Package Restore to download them.  For more information, see http://go.microsoft.com/fwlink/?LinkID=322105. The missing file is {0}.</ErrorText>
-    </PropertyGroup>
-    <Error Condition="!Exists('$(SolutionDir)\.nuget\NuGet.targets')" Text="$([System.String]::Format('$(ErrorText)', '$(SolutionDir)\.nuget\NuGet.targets'))" />
-  </Target>
-  <!-- To modify your build process, add your task inside one of the targets below and uncomment it. 
-       Other similar extension points exist, see Microsoft.Common.targets.
-  <Target Name="BeforeBuild">
-  </Target>
-  <Target Name="AfterBuild">
-  </Target>
-  -->
-=======
-﻿<?xml version="1.0" encoding="utf-8"?>
-<Project ToolsVersion="4.0" DefaultTargets="Build" xmlns="http://schemas.microsoft.com/developer/msbuild/2003">
-  <Import Project="$(MSBuildExtensionsPath)\$(MSBuildToolsVersion)\Microsoft.Common.props" Condition="Exists('$(MSBuildExtensionsPath)\$(MSBuildToolsVersion)\Microsoft.Common.props')" />
-  <PropertyGroup>
-    <Configuration Condition=" '$(Configuration)' == '' ">Debug</Configuration>
-    <Platform Condition=" '$(Platform)' == '' ">AnyCPU</Platform>
-    <ProjectGuid>{3877B8E8-7CD6-47A5-999F-D1DFFE55F8F0}</ProjectGuid>
-    <OutputType>Library</OutputType>
-    <AppDesignerFolder>Properties</AppDesignerFolder>
-    <RootNamespace>Twilio.TaskRouter.Tests</RootNamespace>
-    <AssemblyName>Twilio.TaskRouter.Tests</AssemblyName>
-    <TargetFrameworkVersion>v4.0</TargetFrameworkVersion>
-    <FileAlignment>512</FileAlignment>
-    <SolutionDir Condition="$(SolutionDir) == '' Or $(SolutionDir) == '*Undefined*'">..\</SolutionDir>
-    <RestorePackages>true</RestorePackages>
-    <TargetFrameworkProfile />
-  </PropertyGroup>
-  <PropertyGroup Condition=" '$(Configuration)|$(Platform)' == 'Debug|AnyCPU' ">
-    <DebugSymbols>true</DebugSymbols>
-    <DebugType>full</DebugType>
-    <Optimize>false</Optimize>
-    <OutputPath>bin\Debug\</OutputPath>
-    <DefineConstants>DEBUG;TRACE</DefineConstants>
-    <ErrorReport>prompt</ErrorReport>
-    <WarningLevel>4</WarningLevel>
-  </PropertyGroup>
-  <PropertyGroup Condition=" '$(Configuration)|$(Platform)' == 'Release|AnyCPU' ">
-    <DebugType>pdbonly</DebugType>
-    <Optimize>true</Optimize>
-    <OutputPath>bin\Release\</OutputPath>
-    <DefineConstants>TRACE</DefineConstants>
-    <ErrorReport>prompt</ErrorReport>
-    <WarningLevel>4</WarningLevel>
-  </PropertyGroup>
-  <ItemGroup>
-    <Reference Include="Moq">
-      <HintPath>..\packages\Moq.4.2.1409.1722\lib\net40\Moq.dll</HintPath>
-    </Reference>
-    <Reference Include="RestSharp">
-      <HintPath>..\packages\RestSharp.105.0.1\lib\net4\RestSharp.dll</HintPath>
-    </Reference>
-    <Reference Include="System" />
-    <Reference Include="System.Core" />
-    <Reference Include="System.Runtime.Serialization" />
-    <Reference Include="System.Xml.Linq" />
-    <Reference Include="System.Data.DataSetExtensions" />
-    <Reference Include="System.Data" />
-    <Reference Include="System.Xml" />
-    <Reference Include="JWT">
-      <HintPath>..\packages\JWT.1.3.2\lib\3.5\JWT.dll</HintPath>
-    </Reference>
-    <Reference Include="nunit.framework, Version=2.6.4.14350, Culture=neutral, PublicKeyToken=96d09a1eb7f44a77">
-      <HintPath>..\packages\NUnit.2.6.4\lib\nunit.framework.dll</HintPath>
-    </Reference>
-  </ItemGroup>
-  <ItemGroup>
-    <Compile Include="ActivityTests.cs" />
-    <Compile Include="CapabilityTests.cs" />
-    <Compile Include="Model\TaskQueueStatisticsTests.cs" />
-    <Compile Include="Model\WorkerStatisticsTests.cs" />
-    <Compile Include="Model\WorkflowStatisticsTests.cs" />
-    <Compile Include="Model\WorkspaceStatisticsTests.cs" />
-    <Compile Include="Properties\AssemblyInfo.cs" />
-    <Compile Include="ReservationTests.cs" />
-    <Compile Include="TaskQueueStatisticsTests.cs" />
-    <Compile Include="TaskQueueTests.cs" />
-    <Compile Include="TaskTests.cs" />
-    <Compile Include="WorkerStatisticsTests.cs" />
-    <Compile Include="WorkerTests.cs" />
-    <Compile Include="WorkflowStatisticsTests.cs" />
-    <Compile Include="WorkflowTests.cs" />
-    <Compile Include="WorkspaceStatisticsTests.cs" />
-    <Compile Include="WorkspaceTests.cs" />
-    <Compile Include="EventTests.cs" />
-  </ItemGroup>
-  <ItemGroup>
-    <Content Include="Resources\task_queue_statistics.json">
-      <CopyToOutputDirectory>PreserveNewest</CopyToOutputDirectory>
-    </Content>
-    <Content Include="Resources\task_queues_statistics.json">
-      <CopyToOutputDirectory>PreserveNewest</CopyToOutputDirectory>
-    </Content>
-    <Content Include="Resources\worker_statistics.json">
-      <CopyToOutputDirectory>PreserveNewest</CopyToOutputDirectory>
-    </Content>
-    <Content Include="Resources\workers_statistics.json">
-      <CopyToOutputDirectory>PreserveNewest</CopyToOutputDirectory>
-    </Content>
-    <Content Include="Resources\workflow_statistics.json">
-      <CopyToOutputDirectory>PreserveNewest</CopyToOutputDirectory>
-    </Content>
-    <Content Include="Resources\workspace_statistics.json">
-      <CopyToOutputDirectory>Always</CopyToOutputDirectory>
-    </Content>
-  </ItemGroup>
-  <ItemGroup>
-    <ProjectReference Include="..\Twilio.Api.Tests.Integration\Twilio.Api.Tests.Integration.csproj">
-      <Project>{2E1A3B46-C072-48E0-92BF-F2901036979F}</Project>
-      <Name>Twilio.Api.Tests.Integration</Name>
-    </ProjectReference>
-    <ProjectReference Include="..\Twilio.Api\Twilio.Api.csproj">
-      <Project>{894FF9E8-4DBF-4472-8AE2-1A6A988E105B}</Project>
-      <Name>Twilio.Api</Name>
-    </ProjectReference>
-    <ProjectReference Include="..\Twilio.TaskRouter\Twilio.TaskRouter.csproj">
-      <Project>{7CA0FADC-D5B8-4206-887E-776982E8FF48}</Project>
-      <Name>Twilio.TaskRouter</Name>
-    </ProjectReference>
-  </ItemGroup>
-  <ItemGroup>
-    <Service Include="{82A7F48D-3B50-4B1E-B82E-3ADA8210C358}" />
-  </ItemGroup>
-  <ItemGroup>
-    <None Include="packages.config" />
-    <None Include="Resources\workflow.json" />
-  </ItemGroup>
-  <Import Project="$(MSBuildToolsPath)\Microsoft.CSharp.targets" />
-  <Import Project="$(SolutionDir)\.nuget\NuGet.targets" Condition="Exists('$(SolutionDir)\.nuget\NuGet.targets')" />
-  <Target Name="EnsureNuGetPackageBuildImports" BeforeTargets="PrepareForBuild">
-    <PropertyGroup>
-      <ErrorText>This project references NuGet package(s) that are missing on this computer. Enable NuGet Package Restore to download them.  For more information, see http://go.microsoft.com/fwlink/?LinkID=322105. The missing file is {0}.</ErrorText>
-    </PropertyGroup>
-    <Error Condition="!Exists('$(SolutionDir)\.nuget\NuGet.targets')" Text="$([System.String]::Format('$(ErrorText)', '$(SolutionDir)\.nuget\NuGet.targets'))" />
-  </Target>
-  <!-- To modify your build process, add your task inside one of the targets below and uncomment it. 
-       Other similar extension points exist, see Microsoft.Common.targets.
-  <Target Name="BeforeBuild">
-  </Target>
-  <Target Name="AfterBuild">
-  </Target>
-  -->
->>>>>>> 708f23ee
+﻿<?xml version="1.0" encoding="utf-8"?>
+<Project ToolsVersion="4.0" DefaultTargets="Build" xmlns="http://schemas.microsoft.com/developer/msbuild/2003">
+  <Import Project="$(MSBuildExtensionsPath)\$(MSBuildToolsVersion)\Microsoft.Common.props" Condition="Exists('$(MSBuildExtensionsPath)\$(MSBuildToolsVersion)\Microsoft.Common.props')" />
+  <PropertyGroup>
+    <Configuration Condition=" '$(Configuration)' == '' ">Debug</Configuration>
+    <Platform Condition=" '$(Platform)' == '' ">AnyCPU</Platform>
+    <ProjectGuid>{3877B8E8-7CD6-47A5-999F-D1DFFE55F8F0}</ProjectGuid>
+    <OutputType>Library</OutputType>
+    <AppDesignerFolder>Properties</AppDesignerFolder>
+    <RootNamespace>Twilio.TaskRouter.Tests</RootNamespace>
+    <AssemblyName>Twilio.TaskRouter.Tests</AssemblyName>
+    <TargetFrameworkVersion>v4.0</TargetFrameworkVersion>
+    <FileAlignment>512</FileAlignment>
+    <SolutionDir Condition="$(SolutionDir) == '' Or $(SolutionDir) == '*Undefined*'">..\</SolutionDir>
+    <RestorePackages>true</RestorePackages>
+    <TargetFrameworkProfile />
+  </PropertyGroup>
+  <PropertyGroup Condition=" '$(Configuration)|$(Platform)' == 'Debug|AnyCPU' ">
+    <DebugSymbols>true</DebugSymbols>
+    <DebugType>full</DebugType>
+    <Optimize>false</Optimize>
+    <OutputPath>bin\Debug\</OutputPath>
+    <DefineConstants>DEBUG;TRACE</DefineConstants>
+    <ErrorReport>prompt</ErrorReport>
+    <WarningLevel>4</WarningLevel>
+  </PropertyGroup>
+  <PropertyGroup Condition=" '$(Configuration)|$(Platform)' == 'Release|AnyCPU' ">
+    <DebugType>pdbonly</DebugType>
+    <Optimize>true</Optimize>
+    <OutputPath>bin\Release\</OutputPath>
+    <DefineConstants>TRACE</DefineConstants>
+    <ErrorReport>prompt</ErrorReport>
+    <WarningLevel>4</WarningLevel>
+  </PropertyGroup>
+  <ItemGroup>
+    <Reference Include="Moq">
+      <HintPath>..\packages\Moq.4.2.1409.1722\lib\net40\Moq.dll</HintPath>
+    </Reference>
+    <Reference Include="RestSharp">
+      <HintPath>..\packages\RestSharp.105.0.1\lib\net4\RestSharp.dll</HintPath>
+    </Reference>
+    <Reference Include="System" />
+    <Reference Include="System.Core" />
+    <Reference Include="System.Runtime.Serialization" />
+    <Reference Include="System.Xml.Linq" />
+    <Reference Include="System.Data.DataSetExtensions" />
+    <Reference Include="System.Data" />
+    <Reference Include="System.Xml" />
+    <Reference Include="JWT">
+      <HintPath>..\packages\JWT.1.3.2\lib\3.5\JWT.dll</HintPath>
+    </Reference>
+    <Reference Include="nunit.framework, Version=2.6.4.14350, Culture=neutral, PublicKeyToken=96d09a1eb7f44a77">
+      <HintPath>..\packages\NUnit.2.6.4\lib\nunit.framework.dll</HintPath>
+    </Reference>
+  </ItemGroup>
+  <ItemGroup>
+    <Compile Include="ActivityTests.cs" />
+    <Compile Include="CapabilityTests.cs" />
+    <Compile Include="Model\TaskQueueStatisticsTests.cs" />
+    <Compile Include="Model\WorkerStatisticsTests.cs" />
+    <Compile Include="Model\WorkflowStatisticsTests.cs" />
+    <Compile Include="Model\WorkspaceStatisticsTests.cs" />
+    <Compile Include="Properties\AssemblyInfo.cs" />
+    <Compile Include="ReservationTests.cs" />
+    <Compile Include="TaskQueueStatisticsTests.cs" />
+    <Compile Include="TaskQueueTests.cs" />
+    <Compile Include="TaskTests.cs" />
+    <Compile Include="WorkerStatisticsTests.cs" />
+    <Compile Include="WorkerTests.cs" />
+    <Compile Include="WorkflowStatisticsTests.cs" />
+    <Compile Include="WorkflowTests.cs" />
+    <Compile Include="WorkspaceStatisticsTests.cs" />
+    <Compile Include="WorkspaceTests.cs" />
+    <Compile Include="EventTests.cs" />
+  </ItemGroup>
+  <ItemGroup>
+    <Content Include="Resources\task_queue_statistics.json">
+      <CopyToOutputDirectory>PreserveNewest</CopyToOutputDirectory>
+    </Content>
+    <Content Include="Resources\task_queues_statistics.json">
+      <CopyToOutputDirectory>PreserveNewest</CopyToOutputDirectory>
+    </Content>
+    <Content Include="Resources\worker_statistics.json">
+      <CopyToOutputDirectory>PreserveNewest</CopyToOutputDirectory>
+    </Content>
+    <Content Include="Resources\workers_statistics.json">
+      <CopyToOutputDirectory>PreserveNewest</CopyToOutputDirectory>
+    </Content>
+    <Content Include="Resources\workflow_statistics.json">
+      <CopyToOutputDirectory>PreserveNewest</CopyToOutputDirectory>
+    </Content>
+    <Content Include="Resources\workspace_statistics.json">
+      <CopyToOutputDirectory>Always</CopyToOutputDirectory>
+    </Content>
+  </ItemGroup>
+  <ItemGroup>
+    <ProjectReference Include="..\Twilio.Api.Tests.Integration\Twilio.Api.Tests.Integration.csproj">
+      <Project>{2E1A3B46-C072-48E0-92BF-F2901036979F}</Project>
+      <Name>Twilio.Api.Tests.Integration</Name>
+    </ProjectReference>
+    <ProjectReference Include="..\Twilio.Api\Twilio.Api.csproj">
+      <Project>{894FF9E8-4DBF-4472-8AE2-1A6A988E105B}</Project>
+      <Name>Twilio.Api</Name>
+    </ProjectReference>
+    <ProjectReference Include="..\Twilio.TaskRouter\Twilio.TaskRouter.csproj">
+      <Project>{7CA0FADC-D5B8-4206-887E-776982E8FF48}</Project>
+      <Name>Twilio.TaskRouter</Name>
+    </ProjectReference>
+  </ItemGroup>
+  <ItemGroup>
+    <Service Include="{82A7F48D-3B50-4B1E-B82E-3ADA8210C358}" />
+  </ItemGroup>
+  <ItemGroup>
+    <None Include="packages.config" />
+    <None Include="Resources\workflow.json" />
+  </ItemGroup>
+  <Import Project="$(MSBuildToolsPath)\Microsoft.CSharp.targets" />
+  <Import Project="$(SolutionDir)\.nuget\NuGet.targets" Condition="Exists('$(SolutionDir)\.nuget\NuGet.targets')" />
+  <Target Name="EnsureNuGetPackageBuildImports" BeforeTargets="PrepareForBuild">
+    <PropertyGroup>
+      <ErrorText>This project references NuGet package(s) that are missing on this computer. Enable NuGet Package Restore to download them.  For more information, see http://go.microsoft.com/fwlink/?LinkID=322105. The missing file is {0}.</ErrorText>
+    </PropertyGroup>
+    <Error Condition="!Exists('$(SolutionDir)\.nuget\NuGet.targets')" Text="$([System.String]::Format('$(ErrorText)', '$(SolutionDir)\.nuget\NuGet.targets'))" />
+  </Target>
+  <!-- To modify your build process, add your task inside one of the targets below and uncomment it. 
+       Other similar extension points exist, see Microsoft.Common.targets.
+  <Target Name="BeforeBuild">
+  </Target>
+  <Target Name="AfterBuild">
+  </Target>
+  -->
 </Project>