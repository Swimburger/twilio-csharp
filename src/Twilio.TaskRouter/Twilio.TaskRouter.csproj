--- conflicted
+++ resolved
@@ -1,268 +1,135 @@
-<<<<<<< HEAD
-<?xml version="1.0" encoding="utf-8"?>
-<Project ToolsVersion="4.0" DefaultTargets="Build" xmlns="http://schemas.microsoft.com/developer/msbuild/2003">
-  <Import Project="$(MSBuildExtensionsPath)\$(MSBuildToolsVersion)\Microsoft.Common.props" Condition="Exists('$(MSBuildExtensionsPath)\$(MSBuildToolsVersion)\Microsoft.Common.props')" />
-  <PropertyGroup>
-    <Configuration Condition=" '$(Configuration)' == '' ">Debug</Configuration>
-    <Platform Condition=" '$(Platform)' == '' ">AnyCPU</Platform>
-    <ProjectGuid>{7CA0FADC-D5B8-4206-887E-776982E8FF48}</ProjectGuid>
-    <OutputType>Library</OutputType>
-    <AppDesignerFolder>Properties</AppDesignerFolder>
-    <RootNamespace>Twilio.TaskRouter</RootNamespace>
-    <AssemblyName>Twilio.TaskRouter</AssemblyName>
-    <TargetFrameworkVersion>v3.5</TargetFrameworkVersion>
-    <FileAlignment>512</FileAlignment>
-    <SolutionDir Condition="$(SolutionDir) == '' Or $(SolutionDir) == '*Undefined*'">..\</SolutionDir>
-    <RestorePackages>true</RestorePackages>
-  </PropertyGroup>
-  <PropertyGroup Condition=" '$(Configuration)|$(Platform)' == 'Debug|AnyCPU' ">
-    <DebugSymbols>true</DebugSymbols>
-    <DebugType>full</DebugType>
-    <Optimize>false</Optimize>
-    <OutputPath>bin\Debug\</OutputPath>
-    <DefineConstants>DEBUG;TRACE</DefineConstants>
-    <ErrorReport>prompt</ErrorReport>
-    <WarningLevel>4</WarningLevel>
-  </PropertyGroup>
-  <PropertyGroup Condition=" '$(Configuration)|$(Platform)' == 'Release|AnyCPU' ">
-    <DebugType>pdbonly</DebugType>
-    <Optimize>true</Optimize>
-    <OutputPath>bin\Release\</OutputPath>
-    <DefineConstants>TRACE</DefineConstants>
-    <ErrorReport>prompt</ErrorReport>
-    <WarningLevel>4</WarningLevel>
-  </PropertyGroup>
-  <ItemGroup>
-    <Reference Include="JWT">
-      <HintPath>..\packages\JWT.1.3.2\lib\3.5\JWT.dll</HintPath>
-    </Reference>
-    <Reference Include="RestSharp">
-      <HintPath>..\packages\RestSharp.105.0.1\lib\net35\RestSharp.dll</HintPath>
-    </Reference>
-    <Reference Include="System" />
-    <Reference Include="System.Core" />
-    <Reference Include="System.Xml.Linq" />
-    <Reference Include="System.Data.DataSetExtensions" />
-    <Reference Include="System.Data" />
-    <Reference Include="System.Xml" />
-  </ItemGroup>
-  <ItemGroup>
-    <Compile Include="Activities.Async.cs" />
-    <Compile Include="Activities.cs" />
-    <Compile Include="Core.cs" />
-    <Compile Include="Model\Activity.cs" />
-    <Compile Include="Model\ActivityResult.cs" />
-    <Compile Include="Model\Reservation.cs" />
-    <Compile Include="Model\ReservationResult.cs" />
-    <Compile Include="Model\StatisticsRequest.cs" />
-    <Compile Include="Model\Task.cs" />
-    <Compile Include="Model\TaskListRequest.cs" />
-    <Compile Include="Model\TaskQueue.cs" />
-    <Compile Include="Model\TaskQueueResult.cs" />
-    <Compile Include="Model\TaskQueuesStatisticsRequest.cs" />
-    <Compile Include="Model\TaskQueueStatistics.cs" />
-    <Compile Include="Model\TaskQueueStatisticsResult.cs" />
-    <Compile Include="Model\TaskResult.cs" />
-    <Compile Include="Model\Worker.cs" />
-    <Compile Include="Model\WorkerListRequest.cs" />
-    <Compile Include="Model\WorkerResult.cs" />
-    <Compile Include="Model\WorkersStatistics.cs" />
-    <Compile Include="Model\WorkersStatisticsRequest.cs" />
-    <Compile Include="Model\WorkerStatistics.cs" />
-    <Compile Include="Model\Workflow.cs" />
-    <Compile Include="Model\WorkflowResult.cs" />
-    <Compile Include="Model\WorkflowStatistics.cs" />
-    <Compile Include="Model\Workspace.cs" />
-    <Compile Include="Model\WorkspaceResult.cs" />
-    <Compile Include="Model\WorkspaceStatistics.cs" />
-    <Compile Include="Capability\Policy.cs" />
-    <Compile Include="Reservations.Async.cs" />
-    <Compile Include="Reservations.cs" />
-    <Compile Include="TaskQueues.Async.cs" />
-    <Compile Include="TaskQueues.cs" />
-    <Compile Include="TaskQueuesStatistics.Async.cs" />
-    <Compile Include="TaskQueuesStatistics.cs" />
-    <Compile Include="Capability\TaskRouterCapability.cs" />
-    <Compile Include="Properties\AssemblyInfo.cs" />
-    <Compile Include="Tasks.Async.cs" />
-    <Compile Include="Tasks.cs" />
-    <Compile Include="Workers.Async.cs" />
-    <Compile Include="Workers.cs" />
-    <Compile Include="WorkersStatistics.Async.cs" />
-    <Compile Include="WorkersStatistics.cs" />
-    <Compile Include="Workflows.Async.cs" />
-    <Compile Include="Workflows.cs" />
-    <Compile Include="WorkflowsStatistics.Async.cs" />
-    <Compile Include="WorkflowsStatistics.cs" />
-    <Compile Include="Workspaces.Async.cs" />
-    <Compile Include="Workspaces.cs" />
-    <Compile Include="WorkspacesStatistics.Async.cs" />
-    <Compile Include="WorkspacesStatistics.cs" />
-    <Compile Include="Events.cs" />
-    <Compile Include="Model\Event.cs" />
-    <Compile Include="Model\EventResult.cs" />
-    <Compile Include="Model\EventListRequest.cs" />
-    <Compile Include="Events.Async.cs" />
-    <Compile Include="Capability\CapabilityAPI.cs" />
-  </ItemGroup>
-  <ItemGroup>
-    <None Include="packages.config" />
-  </ItemGroup>
-  <ItemGroup>
-    <ProjectReference Include="..\Twilio.Api\Twilio.Api.csproj">
-      <Project>{894FF9E8-4DBF-4472-8AE2-1A6A988E105B}</Project>
-      <Name>Twilio.Api</Name>
-    </ProjectReference>
-  </ItemGroup>
-  <Import Project="$(MSBuildToolsPath)\Microsoft.CSharp.targets" />
-  <Import Project="$(SolutionDir)\.nuget\NuGet.targets" Condition="Exists('$(SolutionDir)\.nuget\NuGet.targets')" />
-  <Target Name="EnsureNuGetPackageBuildImports" BeforeTargets="PrepareForBuild">
-    <PropertyGroup>
-      <ErrorText>This project references NuGet package(s) that are missing on this computer. Enable NuGet Package Restore to download them.  For more information, see http://go.microsoft.com/fwlink/?LinkID=322105. The missing file is {0}.</ErrorText>
-    </PropertyGroup>
-    <Error Condition="!Exists('$(SolutionDir)\.nuget\NuGet.targets')" Text="$([System.String]::Format('$(ErrorText)', '$(SolutionDir)\.nuget\NuGet.targets'))" />
-  </Target>
-  <!-- To modify your build process, add your task inside one of the targets below and uncomment it. 
-       Other similar extension points exist, see Microsoft.Common.targets.
-  <Target Name="BeforeBuild">
-  </Target>
-  <Target Name="AfterBuild">
-  </Target>
-  -->
-=======
-﻿<?xml version="1.0" encoding="utf-8"?>
-<Project ToolsVersion="4.0" DefaultTargets="Build" xmlns="http://schemas.microsoft.com/developer/msbuild/2003">
-  <Import Project="$(MSBuildExtensionsPath)\$(MSBuildToolsVersion)\Microsoft.Common.props" Condition="Exists('$(MSBuildExtensionsPath)\$(MSBuildToolsVersion)\Microsoft.Common.props')" />
-  <PropertyGroup>
-    <Configuration Condition=" '$(Configuration)' == '' ">Debug</Configuration>
-    <Platform Condition=" '$(Platform)' == '' ">AnyCPU</Platform>
-    <ProjectGuid>{7CA0FADC-D5B8-4206-887E-776982E8FF48}</ProjectGuid>
-    <OutputType>Library</OutputType>
-    <AppDesignerFolder>Properties</AppDesignerFolder>
-    <RootNamespace>Twilio.TaskRouter</RootNamespace>
-    <AssemblyName>Twilio.TaskRouter</AssemblyName>
-    <TargetFrameworkVersion>v3.5</TargetFrameworkVersion>
-    <FileAlignment>512</FileAlignment>
-    <SolutionDir Condition="$(SolutionDir) == '' Or $(SolutionDir) == '*Undefined*'">..\</SolutionDir>
-    <RestorePackages>true</RestorePackages>
-  </PropertyGroup>
-  <PropertyGroup Condition=" '$(Configuration)|$(Platform)' == 'Debug|AnyCPU' ">
-    <DebugSymbols>true</DebugSymbols>
-    <DebugType>full</DebugType>
-    <Optimize>false</Optimize>
-    <OutputPath>bin\Debug\</OutputPath>
-    <DefineConstants>DEBUG;TRACE</DefineConstants>
-    <ErrorReport>prompt</ErrorReport>
-    <WarningLevel>4</WarningLevel>
-  </PropertyGroup>
-  <PropertyGroup Condition=" '$(Configuration)|$(Platform)' == 'Release|AnyCPU' ">
-    <DebugType>pdbonly</DebugType>
-    <Optimize>true</Optimize>
-    <OutputPath>bin\Release\</OutputPath>
-    <DefineConstants>TRACE</DefineConstants>
-    <ErrorReport>prompt</ErrorReport>
-    <WarningLevel>4</WarningLevel>
-  </PropertyGroup>
-  <ItemGroup>
-    <Reference Include="JWT">
-      <HintPath>..\packages\JWT.1.3.2\lib\3.5\JWT.dll</HintPath>
-    </Reference>
-    <Reference Include="RestSharp">
-      <HintPath>..\packages\RestSharp.105.0.1\lib\net35\RestSharp.dll</HintPath>
-    </Reference>
-    <Reference Include="System" />
-    <Reference Include="System.Core" />
-    <Reference Include="System.Runtime.Serialization" />
-    <Reference Include="System.ServiceModel.Web" />
-    <Reference Include="System.Xml.Linq" />
-    <Reference Include="System.Data.DataSetExtensions" />
-    <Reference Include="System.Data" />
-    <Reference Include="System.Xml" />
-  </ItemGroup>
-  <ItemGroup>
-    <Compile Include="Activities.Async.cs" />
-    <Compile Include="Activities.cs" />
-    <Compile Include="Core.cs" />
-    <Compile Include="Model\Activity.cs" />
-    <Compile Include="Model\ActivityResult.cs" />
-    <Compile Include="Model\Filter.cs" />
-    <Compile Include="Model\Reservation.cs" />
-    <Compile Include="Model\ReservationResult.cs" />
-    <Compile Include="Model\StatisticsRequest.cs" />
-    <Compile Include="Model\Target.cs" />
-    <Compile Include="Model\Task.cs" />
-    <Compile Include="Model\TaskListRequest.cs" />
-    <Compile Include="Model\TaskQueue.cs" />
-    <Compile Include="Model\TaskQueueResult.cs" />
-    <Compile Include="Model\TaskQueuesStatisticsRequest.cs" />
-    <Compile Include="Model\TaskQueueStatistics.cs" />
-    <Compile Include="Model\TaskQueueStatisticsResult.cs" />
-    <Compile Include="Model\TaskResult.cs" />
-    <Compile Include="Model\Worker.cs" />
-    <Compile Include="Model\WorkerListRequest.cs" />
-    <Compile Include="Model\WorkerResult.cs" />
-    <Compile Include="Model\WorkersStatistics.cs" />
-    <Compile Include="Model\WorkersStatisticsRequest.cs" />
-    <Compile Include="Model\WorkerStatistics.cs" />
-    <Compile Include="Model\Workflow.cs" />
-    <Compile Include="Model\WorkflowConfiguration.cs" />
-    <Compile Include="Model\WorkflowResult.cs" />
-    <Compile Include="Model\WorkflowStatistics.cs" />
-    <Compile Include="Model\Workspace.cs" />
-    <Compile Include="Model\WorkspaceResult.cs" />
-    <Compile Include="Model\WorkspaceStatistics.cs" />
-    <Compile Include="Capability\Policy.cs" />
-    <Compile Include="Reservations.Async.cs" />
-    <Compile Include="Reservations.cs" />
-    <Compile Include="TaskQueues.Async.cs" />
-    <Compile Include="TaskQueues.cs" />
-    <Compile Include="TaskQueuesStatistics.Async.cs" />
-    <Compile Include="TaskQueuesStatistics.cs" />
-    <Compile Include="Capability\TaskRouterCapability.cs" />
-    <Compile Include="Properties\AssemblyInfo.cs" />
-    <Compile Include="Tasks.Async.cs" />
-    <Compile Include="Tasks.cs" />
-    <Compile Include="Workers.Async.cs" />
-    <Compile Include="Workers.cs" />
-    <Compile Include="WorkersStatistics.Async.cs" />
-    <Compile Include="WorkersStatistics.cs" />
-    <Compile Include="Workflows.Async.cs" />
-    <Compile Include="Workflows.cs" />
-    <Compile Include="WorkflowsStatistics.Async.cs" />
-    <Compile Include="WorkflowsStatistics.cs" />
-    <Compile Include="Workspaces.Async.cs" />
-    <Compile Include="Workspaces.cs" />
-    <Compile Include="WorkspacesStatistics.Async.cs" />
-    <Compile Include="WorkspacesStatistics.cs" />
-    <Compile Include="Events.cs" />
-    <Compile Include="Model\Event.cs" />
-    <Compile Include="Model\EventResult.cs" />
-    <Compile Include="Model\EventListRequest.cs" />
-    <Compile Include="Events.Async.cs" />
-  </ItemGroup>
-  <ItemGroup>
-    <None Include="packages.config" />
-  </ItemGroup>
-  <ItemGroup>
-    <ProjectReference Include="..\Twilio.Api\Twilio.Api.csproj">
-      <Project>{894FF9E8-4DBF-4472-8AE2-1A6A988E105B}</Project>
-      <Name>Twilio.Api</Name>
-    </ProjectReference>
-  </ItemGroup>
-  <Import Project="$(MSBuildToolsPath)\Microsoft.CSharp.targets" />
-  <Import Project="$(SolutionDir)\.nuget\NuGet.targets" Condition="Exists('$(SolutionDir)\.nuget\NuGet.targets')" />
-  <Target Name="EnsureNuGetPackageBuildImports" BeforeTargets="PrepareForBuild">
-    <PropertyGroup>
-      <ErrorText>This project references NuGet package(s) that are missing on this computer. Enable NuGet Package Restore to download them.  For more information, see http://go.microsoft.com/fwlink/?LinkID=322105. The missing file is {0}.</ErrorText>
-    </PropertyGroup>
-    <Error Condition="!Exists('$(SolutionDir)\.nuget\NuGet.targets')" Text="$([System.String]::Format('$(ErrorText)', '$(SolutionDir)\.nuget\NuGet.targets'))" />
-  </Target>
-  <!-- To modify your build process, add your task inside one of the targets below and uncomment it. 
-       Other similar extension points exist, see Microsoft.Common.targets.
-  <Target Name="BeforeBuild">
-  </Target>
-  <Target Name="AfterBuild">
-  </Target>
-  -->
->>>>>>> 708f23ee
+﻿<?xml version="1.0" encoding="utf-8"?>
+<Project ToolsVersion="4.0" DefaultTargets="Build" xmlns="http://schemas.microsoft.com/developer/msbuild/2003">
+  <Import Project="$(MSBuildExtensionsPath)\$(MSBuildToolsVersion)\Microsoft.Common.props" Condition="Exists('$(MSBuildExtensionsPath)\$(MSBuildToolsVersion)\Microsoft.Common.props')" />
+  <PropertyGroup>
+    <Configuration Condition=" '$(Configuration)' == '' ">Debug</Configuration>
+    <Platform Condition=" '$(Platform)' == '' ">AnyCPU</Platform>
+    <ProjectGuid>{7CA0FADC-D5B8-4206-887E-776982E8FF48}</ProjectGuid>
+    <OutputType>Library</OutputType>
+    <AppDesignerFolder>Properties</AppDesignerFolder>
+    <RootNamespace>Twilio.TaskRouter</RootNamespace>
+    <AssemblyName>Twilio.TaskRouter</AssemblyName>
+    <TargetFrameworkVersion>v3.5</TargetFrameworkVersion>
+    <FileAlignment>512</FileAlignment>
+    <SolutionDir Condition="$(SolutionDir) == '' Or $(SolutionDir) == '*Undefined*'">..\</SolutionDir>
+    <RestorePackages>true</RestorePackages>
+  </PropertyGroup>
+  <PropertyGroup Condition=" '$(Configuration)|$(Platform)' == 'Debug|AnyCPU' ">
+    <DebugSymbols>true</DebugSymbols>
+    <DebugType>full</DebugType>
+    <Optimize>false</Optimize>
+    <OutputPath>bin\Debug\</OutputPath>
+    <DefineConstants>DEBUG;TRACE</DefineConstants>
+    <ErrorReport>prompt</ErrorReport>
+    <WarningLevel>4</WarningLevel>
+  </PropertyGroup>
+  <PropertyGroup Condition=" '$(Configuration)|$(Platform)' == 'Release|AnyCPU' ">
+    <DebugType>pdbonly</DebugType>
+    <Optimize>true</Optimize>
+    <OutputPath>bin\Release\</OutputPath>
+    <DefineConstants>TRACE</DefineConstants>
+    <ErrorReport>prompt</ErrorReport>
+    <WarningLevel>4</WarningLevel>
+  </PropertyGroup>
+  <ItemGroup>
+    <Reference Include="JWT">
+      <HintPath>..\packages\JWT.1.3.2\lib\3.5\JWT.dll</HintPath>
+    </Reference>
+    <Reference Include="RestSharp">
+      <HintPath>..\packages\RestSharp.105.0.1\lib\net35\RestSharp.dll</HintPath>
+    </Reference>
+    <Reference Include="System" />
+    <Reference Include="System.Core" />
+    <Reference Include="System.Runtime.Serialization" />
+    <Reference Include="System.ServiceModel.Web" />
+    <Reference Include="System.Xml.Linq" />
+    <Reference Include="System.Data.DataSetExtensions" />
+    <Reference Include="System.Data" />
+    <Reference Include="System.Xml" />
+  </ItemGroup>
+  <ItemGroup>
+    <Compile Include="Activities.Async.cs" />
+    <Compile Include="Activities.cs" />
+    <Compile Include="Core.cs" />
+    <Compile Include="Model\Activity.cs" />
+    <Compile Include="Model\ActivityResult.cs" />
+    <Compile Include="Model\Filter.cs" />
+    <Compile Include="Model\Reservation.cs" />
+    <Compile Include="Model\ReservationResult.cs" />
+    <Compile Include="Model\StatisticsRequest.cs" />
+    <Compile Include="Model\Target.cs" />
+    <Compile Include="Model\Task.cs" />
+    <Compile Include="Model\TaskListRequest.cs" />
+    <Compile Include="Model\TaskQueue.cs" />
+    <Compile Include="Model\TaskQueueResult.cs" />
+    <Compile Include="Model\TaskQueuesStatisticsRequest.cs" />
+    <Compile Include="Model\TaskQueueStatistics.cs" />
+    <Compile Include="Model\TaskQueueStatisticsResult.cs" />
+    <Compile Include="Model\TaskResult.cs" />
+    <Compile Include="Model\Worker.cs" />
+    <Compile Include="Model\WorkerListRequest.cs" />
+    <Compile Include="Model\WorkerResult.cs" />
+    <Compile Include="Model\WorkersStatistics.cs" />
+    <Compile Include="Model\WorkersStatisticsRequest.cs" />
+    <Compile Include="Model\WorkerStatistics.cs" />
+    <Compile Include="Model\Workflow.cs" />
+    <Compile Include="Model\WorkflowConfiguration.cs" />
+    <Compile Include="Model\WorkflowResult.cs" />
+    <Compile Include="Model\WorkflowStatistics.cs" />
+    <Compile Include="Model\Workspace.cs" />
+    <Compile Include="Model\WorkspaceResult.cs" />
+    <Compile Include="Model\WorkspaceStatistics.cs" />
+    <Compile Include="Capability\Policy.cs" />
+    <Compile Include="Reservations.Async.cs" />
+    <Compile Include="Reservations.cs" />
+    <Compile Include="TaskQueues.Async.cs" />
+    <Compile Include="TaskQueues.cs" />
+    <Compile Include="TaskQueuesStatistics.Async.cs" />
+    <Compile Include="TaskQueuesStatistics.cs" />
+    <Compile Include="Capability\TaskRouterCapability.cs" />
+    <Compile Include="Properties\AssemblyInfo.cs" />
+    <Compile Include="Tasks.Async.cs" />
+    <Compile Include="Tasks.cs" />
+    <Compile Include="Workers.Async.cs" />
+    <Compile Include="Workers.cs" />
+    <Compile Include="WorkersStatistics.Async.cs" />
+    <Compile Include="WorkersStatistics.cs" />
+    <Compile Include="Workflows.Async.cs" />
+    <Compile Include="Workflows.cs" />
+    <Compile Include="WorkflowsStatistics.Async.cs" />
+    <Compile Include="WorkflowsStatistics.cs" />
+    <Compile Include="Workspaces.Async.cs" />
+    <Compile Include="Workspaces.cs" />
+    <Compile Include="WorkspacesStatistics.Async.cs" />
+    <Compile Include="WorkspacesStatistics.cs" />
+    <Compile Include="Events.cs" />
+    <Compile Include="Model\Event.cs" />
+    <Compile Include="Model\EventResult.cs" />
+    <Compile Include="Model\EventListRequest.cs" />
+    <Compile Include="Events.Async.cs" />
+  </ItemGroup>
+  <ItemGroup>
+    <None Include="packages.config" />
+  </ItemGroup>
+  <ItemGroup>
+    <ProjectReference Include="..\Twilio.Api\Twilio.Api.csproj">
+      <Project>{894FF9E8-4DBF-4472-8AE2-1A6A988E105B}</Project>
+      <Name>Twilio.Api</Name>
+    </ProjectReference>
+  </ItemGroup>
+  <Import Project="$(MSBuildToolsPath)\Microsoft.CSharp.targets" />
+  <Import Project="$(SolutionDir)\.nuget\NuGet.targets" Condition="Exists('$(SolutionDir)\.nuget\NuGet.targets')" />
+  <Target Name="EnsureNuGetPackageBuildImports" BeforeTargets="PrepareForBuild">
+    <PropertyGroup>
+      <ErrorText>This project references NuGet package(s) that are missing on this computer. Enable NuGet Package Restore to download them.  For more information, see http://go.microsoft.com/fwlink/?LinkID=322105. The missing file is {0}.</ErrorText>
+    </PropertyGroup>
+    <Error Condition="!Exists('$(SolutionDir)\.nuget\NuGet.targets')" Text="$([System.String]::Format('$(ErrorText)', '$(SolutionDir)\.nuget\NuGet.targets'))" />
+  </Target>
+  <!-- To modify your build process, add your task inside one of the targets below and uncomment it. 
+       Other similar extension points exist, see Microsoft.Common.targets.
+  <Target Name="BeforeBuild">
+  </Target>
+  <Target Name="AfterBuild">
+  </Target>
+  -->
 </Project>