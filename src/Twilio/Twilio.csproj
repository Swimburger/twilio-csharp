<Project Sdk="Microsoft.NET.Sdk">
  <PropertyGroup Label="NuGet">
    <TargetFrameworks>netstandard1.4;net451;net35</TargetFrameworks>
    <IsPackable>true</IsPackable>
    <PackageId>Twilio</PackageId>
    <Description>Twilio REST API helper library</Description>
    <Copyright>Copyright © Twilio</Copyright>
    <AssemblyTitle>Twilio</AssemblyTitle>
    <NeutralLanguage>en-US</NeutralLanguage>
<<<<<<< HEAD
    <VersionPrefix>5.3.0</VersionPrefix>
    <VersionSuffix></VersionSuffix>
=======
    <Version>5.4.0</Version>
>>>>>>> 1db53fa1
    <Authors>Twilio</Authors>
    <NoWarn>$(NoWarn);CS1591</NoWarn>
    <GenerateAssemblyInfo>true</GenerateAssemblyInfo>
    <GenerateDocumentationFile>true</GenerateDocumentationFile>
    <AssemblyName>Twilio</AssemblyName>
    <PackageTags>REST;SMS;voice;telephony;phone;twilio;twiml;video;wireless;api</PackageTags>
    <PackageIconUrl>https://www.twilio.com/marketing/bundles/marketing/img/favicons/favicon.ico</PackageIconUrl>
    <PackageProjectUrl>http://github.com/twilio/twilio-csharp</PackageProjectUrl>
    <PackageLicenseUrl>https://github.com/twilio/twilio-csharp/blob/master/LICENSE.txt</PackageLicenseUrl>
    <RepositoryUrl>http://github.com/twilio/twilio-csharp</RepositoryUrl>
    <RepositoryType>git</RepositoryType>
    <NetStandardImplicitPackageVersion Condition=" '$(TargetFramework)' == 'netstandard1.4' ">1.6.1</NetStandardImplicitPackageVersion>
  </PropertyGroup>
  <ItemGroup>
    <PackageReference Include="Newtonsoft.Json" Version="9.0.1" />
  </ItemGroup>
  <ItemGroup Condition=" '$(TargetFramework)' == 'netstandard1.4' ">
    <PackageReference Include="System.IdentityModel.Tokens.Jwt" Version="5.1.2" />
    <PackageReference Include="Microsoft.IdentityModel.Tokens" Version="5.1.2" />
    <PackageReference Include="Microsoft.IdentityModel.Logging" Version="1.1.2" />
    <PackageReference Include="System.Collections.Specialized" Version="4.3.0" />
  </ItemGroup>
  <ItemGroup Condition=" '$(TargetFramework)' == 'net451' ">
    <PackageReference Include="System.IdentityModel.Tokens.Jwt" Version="5.1.2" />
    <PackageReference Include="Microsoft.IdentityModel.Tokens" Version="5.1.2" />
    <PackageReference Include="Microsoft.IdentityModel.Logging" Version="1.1.2" />
  </ItemGroup>
  <ItemGroup Condition=" '$(TargetFramework)' == 'net451' ">
    <Reference Include="System.Net.Http" />
  </ItemGroup>
  <ItemGroup Condition=" '$(TargetFramework)' == 'net35' ">
    <Reference Include="System" />
    <Reference Include="System.Web" />
  </ItemGroup>
  <ItemGroup Condition=" '$(TargetFramework)' == 'net35' ">
    <PackageReference Include="JWT" Version="1.3.4" />
  </ItemGroup>
</Project><|MERGE_RESOLUTION|>--- conflicted
+++ resolved
@@ -7,12 +7,8 @@
     <Copyright>Copyright © Twilio</Copyright>
     <AssemblyTitle>Twilio</AssemblyTitle>
     <NeutralLanguage>en-US</NeutralLanguage>
-<<<<<<< HEAD
-    <VersionPrefix>5.3.0</VersionPrefix>
+    <VersionPrefix>5.4.0</VersionPrefix>
     <VersionSuffix></VersionSuffix>
-=======
-    <Version>5.4.0</Version>
->>>>>>> 1db53fa1
     <Authors>Twilio</Authors>
     <NoWarn>$(NoWarn);CS1591</NoWarn>
     <GenerateAssemblyInfo>true</GenerateAssemblyInfo>
