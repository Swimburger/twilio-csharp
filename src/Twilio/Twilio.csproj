﻿<Project Sdk="Microsoft.NET.Sdk">
  <PropertyGroup Label="NuGet">
    <TargetFrameworks>netstandard1.4;netstandard2.0;net451;net35;net60</TargetFrameworks>
    <IsPackable>true</IsPackable>
    <PackageId>Twilio</PackageId>
    <Description>Twilio REST API helper library</Description>
    <Copyright>Copyright © Twilio</Copyright>
    <AssemblyTitle>Twilio</AssemblyTitle>
    <NeutralLanguage>en-US</NeutralLanguage>
<<<<<<< HEAD
    <VersionPrefix>6.2.2</VersionPrefix>
    <VersionSuffix />
=======
    <VersionPrefix>6.6.1</VersionPrefix>
    <VersionSuffix></VersionSuffix>
>>>>>>> dbab1069
    <Authors>Twilio</Authors>
    <NoWarn>$(NoWarn);CS1591</NoWarn>
    <GenerateAssemblyInfo>true</GenerateAssemblyInfo>
    <GenerateDocumentationFile>true</GenerateDocumentationFile>
    <AssemblyName>Twilio</AssemblyName>
    <PackageTags>REST;SMS;voice;telephony;phone;twilio;twiml;video;wireless;api</PackageTags>
    <PackageIconUrl>https://www.twilio.com/docs/static/company/img/logos/red/twilio-mark-red.898073bba.png</PackageIconUrl>
    <PackageProjectUrl>http://github.com/twilio/twilio-csharp</PackageProjectUrl>
    <PackageLicenseUrl>https://github.com/twilio/twilio-csharp/blob/HEAD/LICENSE</PackageLicenseUrl>
    <RepositoryUrl>http://github.com/twilio/twilio-csharp</RepositoryUrl>
    <RepositoryType>git</RepositoryType>
    <NetStandardImplicitPackageVersion Condition=" '$(TargetFramework)' == 'netstandard1.4' ">1.6.1</NetStandardImplicitPackageVersion>
    <NetStandardImplicitPackageVersion Condition=" '$(TargetFramework)' == 'netstandard2.0' ">2.0.0</NetStandardImplicitPackageVersion>
  </PropertyGroup>
  <ItemGroup>
    <Reference Include="System.Xml.Linq" />
  </ItemGroup>
  <ItemGroup Condition=" '$(TargetFramework)' == 'netstandard1.4' ">
    <PackageReference Include="Newtonsoft.Json" Version="13.0.1" />
    <PackageReference Include="System.IdentityModel.Tokens.Jwt" Version="5.1.2" />
    <PackageReference Include="Microsoft.IdentityModel.Tokens" Version="5.1.2" />
    <PackageReference Include="System.Collections.Specialized" Version="4.3.0" />
  </ItemGroup>
  <ItemGroup Condition=" '$(TargetFramework)' == 'netstandard2.0' ">
    <PackageReference Include="Newtonsoft.Json" Version="13.0.1" />
    <PackageReference Include="System.IdentityModel.Tokens.Jwt" Version="6.19.0" />
    <PackageReference Include="Microsoft.IdentityModel.Tokens" Version="6.19.0" />
    <PackageReference Include="System.Collections.Specialized" Version="4.3.0" />
  </ItemGroup>
  <ItemGroup Condition=" '$(TargetFramework)' == 'net60' ">
    <PackageReference Include="Newtonsoft.Json" Version="13.0.1" />
    <PackageReference Include="System.IdentityModel.Tokens.Jwt" Version="6.19.0" />
    <PackageReference Include="Microsoft.IdentityModel.Tokens" Version="6.19.0" />
    <PackageReference Include="System.Collections.Specialized" Version="4.3.0" />
  </ItemGroup>
  <ItemGroup Condition=" '$(TargetFramework)' == 'net451' ">
    <PackageReference Include="Newtonsoft.Json" Version="13.0.1" />
    <PackageReference Include="System.IdentityModel.Tokens.Jwt" Version="5.1.2" />
    <PackageReference Include="Microsoft.IdentityModel.Tokens" Version="5.1.2" />
    <Reference Include="System.Net" />
    <Reference Include="System.Net.Http" />
  </ItemGroup>
  <ItemGroup Condition=" '$(TargetFramework)' == 'net35' ">
    <Reference Include="System" />
    <Reference Include="System.Web" />
    <PackageReference Include="Newtonsoft.Json" Version="13.0.1" />
    <PackageReference Include="JWT" Version="1.3.4" />
  </ItemGroup>
  <ItemGroup Condition="($(TargetFramework.StartsWith('net3')) OR $(TargetFramework.StartsWith('net4'))) AND '$(MSBuildRuntimeType)' == 'Core' AND '$(OS)' != 'Windows_NT'">
    <PackageReference Include="Microsoft.NETFramework.ReferenceAssemblies" Version="1.0.0" PrivateAssets="All" />
    <PackageReference Include="jnm2.ReferenceAssemblies.net35" Version="1.0.1" PrivateAssets="All" />
  </ItemGroup>
</Project><|MERGE_RESOLUTION|>--- conflicted
+++ resolved
@@ -7,13 +7,8 @@
     <Copyright>Copyright © Twilio</Copyright>
     <AssemblyTitle>Twilio</AssemblyTitle>
     <NeutralLanguage>en-US</NeutralLanguage>
-<<<<<<< HEAD
     <VersionPrefix>6.2.2</VersionPrefix>
-    <VersionSuffix />
-=======
-    <VersionPrefix>6.6.1</VersionPrefix>
     <VersionSuffix></VersionSuffix>
->>>>>>> dbab1069
     <Authors>Twilio</Authors>
     <NoWarn>$(NoWarn);CS1591</NoWarn>
     <GenerateAssemblyInfo>true</GenerateAssemblyInfo>
