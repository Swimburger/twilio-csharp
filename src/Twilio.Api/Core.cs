--- conflicted
+++ resolved
@@ -1,131 +1,3 @@
-<<<<<<< HEAD
-﻿using RestSharp;
-using RestSharp.Extensions;
-using System.Reflection;
-using RestSharp.Deserializers;
-using Newtonsoft.Json.Linq;
-using System.Text;
-using System.Net;
-
-namespace Twilio
-{
-	/// <summary>
-	/// REST API wrapper.
-	/// </summary>
-	public partial class TwilioRestClient
-	{
-        string _apiVersion = "2010-04-01";
-        string _baseUri = "https://api.twilio.com/";
-
-        private string AccountSid { get; set; }
-        private string AuthToken { get; set; }
-
-		private RestClient _client;
-
-        /// <summary>
-        /// Gets the Twilio API version used when making requests
-        /// </summary>
-        public string ApiVersion { get { return _apiVersion; } }
-
-        /// <summary>
-        /// Gets the Base URL of the Twilio API (defaults to https://api.twilio.com)
-        /// </summary>
-        public string BaseUrl { get { return _baseUri; } }
-
-#if !WINDOWS_PHONE && !SILVERLIGHT
-        /// <summary>
-        /// Gets or sets the Proxy to use for requests made with this instance.
-        /// </summary>
-        public IWebProxy Proxy
-        {
-            get { return _client.Proxy; }
-            set { _client.Proxy = value; }
-        }
-#endif
-
-        /// <summary>
-		/// Initializes a new client with the specified credentials.
-		/// </summary>
-		/// <param name="accountSid">The AccountSid to authenticate with</param>
-		/// <param name="authToken">The AuthToken to authenticate with</param>
-		public TwilioRestClient(string accountSid, string authToken)
-		{
-			AccountSid = accountSid;
-			AuthToken = authToken;
-
-			// silverlight friendly way to get current version
-			var assembly = Assembly.GetExecutingAssembly();
-			AssemblyName assemblyName = new AssemblyName(assembly.FullName);
-			var version = assemblyName.Version;
-
-			_client = new RestClient();
-			_client.UserAgent = "twilio-csharp/" + version; 
-			_client.Authenticator = new HttpBasicAuthenticator(AccountSid, AuthToken);
-			_client.BaseUrl = string.Format("{0}{1}", BaseUrl, ApiVersion);
-            
-			// if acting on a subaccount, use request.AddUrlSegment("AccountSid", "value")
-			// to override for that request.
-			_client.AddDefaultUrlSegment("AccountSid", AccountSid); 
-		}
-
-#if FRAMEWORK
-		/// <summary>
-		/// Execute a manual REST request
-		/// </summary>
-		/// <typeparam name="T">The type of object to create and populate with the returned data.</typeparam>
-		/// <param name="request">The RestRequest to execute (will use client credentials)</param>
-		public T Execute<T>(RestRequest request) where T : new()
-		{
-			request.OnBeforeDeserialization = (resp) =>
-			{
-				// for individual resources when there's an error to make
-				// sure that RestException props are populated
-				if (((int)resp.StatusCode) >= 400)
-				{
-					// have to read the bytes so .Content doesn't get populated
-					var content = resp.RawBytes.AsString();
-					var json = JObject.Parse(content);
-					var newJson = new JObject();
-					newJson["RestException"] = json;
-					resp.Content = null;
-					resp.RawBytes = Encoding.UTF8.GetBytes(newJson.ToString());
-				}
-			};
-
-			request.DateFormat = "ddd, dd MMM yyyy HH:mm:ss '+0000'";
-
-			var response = _client.Execute<T>(request);
-			return response.Data;
-		}
-
-		/// <summary>
-		/// Execute a manual REST request
-		/// </summary>
-		/// <param name="request">The RestRequest to execute (will use client credentials)</param>
-		public IRestResponse Execute(IRestRequest request)
-		{
-			return _client.Execute(request);
-		}
-#endif
-
-		private string GetParameterNameWithEquality(ComparisonType? comparisonType, string parameterName)
-		{
-			if (comparisonType.HasValue)
-			{
-				switch (comparisonType)
-				{
-					case ComparisonType.GreaterThanOrEqualTo:
-						parameterName += ">";
-						break;
-					case ComparisonType.LessThanOrEqualTo:
-						parameterName += "<";
-						break;
-				}
-			}
-			return parameterName;
-		}
-	}
-=======
 ﻿using RestSharp;
 using RestSharp.Extensions;
 using System.Reflection;
@@ -237,5 +109,4 @@
 			return parameterName;
 		}
 	}
->>>>>>> 2b1ef183
 }