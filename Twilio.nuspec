--- conflicted
+++ resolved
@@ -2,11 +2,7 @@
 <package>
 	<metadata>
 		<id>Twilio</id>
-<<<<<<< HEAD
 		<version>4.1.0</version>
-=======
-		<version>4.0.51</version>
->>>>>>> 28cd5e41
 		<authors>Twilio</authors>
 		<description>Twilio REST API helper library</description>
 		<language>en-US</language>
@@ -18,13 +14,10 @@
 			<dependency id="RestSharp" version="105.2.2" />
 		</dependencies>
 		<releaseNotes>
-<<<<<<< HEAD
       * 4.1.0 - Add TaskRouter TwiML Enqueue, SIP Trunking, and TaskRouter reservations/workers
-=======
       * 4.0.51 - Mark SMS methods as obsolete in favour of Message
       * 4.0.5 - Updated RestSharp reference to 105.2.2
       * 4.0.4 - Add overload to ListCalls
->>>>>>> 28cd5e41
       * 4.0.3 - Add overload to ListMessages
       * 4.0.2 - Added beta number support
       * 4.0.1 - Added new StatusCallbackEvents options
